import { RedisClient, serve, spawn } from "bun";
import index from "./index.html";
import { convertToModelMessages, createUIMessageStream, createUIMessageStreamResponse, generateText, generateObject, jsonSchema, stepCountIs, streamText, tool, type ToolSet, type UIMessageStreamWriter, type UIMessage, type UIDataTypes, type UITools, streamObject, generateId, consumeStream } from 'ai';
import { z } from "zod";
import { RedisMemoryServer } from 'redis-memory-server';
import { Redis } from "@upstash/redis";

// Initialize Redis asynchronously

let redis: Redis;

if (!process.env.REDIS_URL && !process.env.UPSTASH_REDIS_REST_URL) {
  const redisServer = new RedisMemoryServer();
  const host = await redisServer.getHost();
  const port = await redisServer.getPort();
  console.log(`🔴 Redis server started at ${host}:${port}`);

  process.env.REDIS_URL = "redis://" + host + ":" + port;
}

// redis = new RedisClient(process.env.REDIS_URL);
redis = Redis.fromEnv()
console.log(`🗄️  Redis initialized successfully`);

// async function initializeRedis() {

// }

import Exa from 'exa-js';
import { fal } from "@fal-ai/client";

export const exa = new Exa(process.env.EXA_API_KEY);

// Cache TTL in seconds (10 minutes for OpenAPI specs)
const CACHE_TTL = 600;

// Model quality rankings - based on performance, popularity, and reliability
const MODEL_QUALITY_SCORES: Record<string, number> = {
  // Image generation - Flux models are top tier
  'fal-ai/flux/schnell': 95,
  'fal-ai/flux/dev': 98, // Best overall image quality
  'fal-ai/flux-pro': 100, // Highest quality, slower
  'fal-ai/flux-realism': 92,
  'fal-ai/flux-kontext': 96, // Excellent at following complex prompts and context

  // Other strong image models
  'fal-ai/stable-diffusion-v3-medium': 85,
  'fal-ai/sdxl': 80,
  'fal-ai/recraft-v3': 88,

  // Video generation
  'fal-ai/runway-gen3/turbo/image-to-video': 90,
  'fal-ai/luma-dream-machine': 85,
  'fal-ai/kling-video/v1/standard/image-to-video': 80,

  // Upscaling
  'fal-ai/clarity-upscaler': 92,
  'fal-ai/real-esrgan': 85,

  // Audio
  'fal-ai/stable-audio': 88,

  // 3D
  'fal-ai/triposr': 85,
};

// Category    for different use cases
const CATEGORY_PREFERENCES = {
  'photorealistic': ['fal-ai/flux/dev', 'fal-ai/flux-realism'],
  'artistic': ['fal-ai/flux/schnell', 'fal-ai/recraft-v3'],
  'complex_prompts': ['fal-ai/flux-kontext', 'fal-ai/flux/dev'], // For detailed, complex descriptions
  'fast': ['fal-ai/flux/schnell', 'fal-ai/sdxl'],
  'highest_quality': ['fal-ai/flux-pro', 'fal-ai/flux/dev', 'fal-ai/flux-kontext'],
  'video': ['fal-ai/runway-gen3/turbo/image-to-video', 'fal-ai/luma-dream-machine'],
  'upscaling': ['fal-ai/clarity-upscaler', 'fal-ai/real-esrgan'],
};

// Helper function to use LLM for intelligent model selection
async function selectBestModelWithLLM(userQuery: string, candidateModels: any[], hasImageInput: boolean, writer: UIMessageStreamWriter<UIMessage<unknown, UIDataTypes, UITools>>): Promise<any[]> {
  try {
    const modelDescriptions = candidateModels.map(model =>
      `${model.id}: ${model.title} - ${model.description} (Quality Score: ${model.qualityScore}${model.requiresImage ? ', Requires Image Input' : ''})`
    ).join('\n');

    // Extract valid model IDs for validation
    const validModelIds = candidateModels.map(model => model.id);

    const stream = await streamObject({
      model: "anthropic/claude-4-sonnet",
      system: `You are an AI model selection expert. You must respond with EXACTLY the required JSON format.

CRITICAL: You MUST only select model IDs from the provided list. Do not make up or modify any model IDs.

Selection criteria (in order of importance):
1. QUALITY: Higher quality scores indicate better models
2. RELEVANCE: How well the model matches the user's specific needs  
3. IMAGE REQUIREMENTS: NEVER select models requiring images when user hasn't provided one
4. SPECIALIZATION: Prefer models specialized for the task

For image generation, Flux models are generally highest quality:
- flux/dev: Best balance of quality and speed
- flux-pro: Maximum quality but slower
- flux/schnell: Fastest option
- flux-kontext: Best for complex, detailed prompts`,

      schema: z.object({
        selectedModels: z.array(z.enum(validModelIds as [string, ...string[]])).max(3).describe("Array of exactly 3 model IDs from the provided list, in order of preference"),
        reasoning: z.string().min(10).max(200).describe("Brief explanation of why these models were selected")
      }),

      messages: [
        {
          role: "user",
          content: `User request: "${userQuery}"
Has image input: ${hasImageInput ? 'YES' : 'NO'}

Available models (select ONLY from these IDs):
${modelDescriptions}

Return exactly 3 model IDs from the list above, prioritizing quality and relevance. ${!hasImageInput ? 'IMPORTANT: Do not select any models that require image input.' : ''}`
        }
      ],
      maxRetries: 2,
    });

    const result = await stream.object;

    if (!result || !result.selectedModels || result.selectedModels.length === 0) {
      console.warn('🔄 LLM selection returned empty results, falling back to quality sorting');
      return candidateModels
        .sort((a, b) => (b.qualityScore || 0) - (a.qualityScore || 0))
        .slice(0, 3);
    }

    console.log(`🤖 LLM Selection Reasoning: ${result.reasoning}`);

    // Return models in the LLM's preferred order, with validation
    const selectedModels = result.selectedModels
      .map((id: string) => candidateModels.find(model => model.id === id))
      .filter(Boolean);

    if (selectedModels.length === 0) {
      console.warn('🔄 No valid models found in LLM selection, falling back');
      return candidateModels
        .sort((a, b) => (b.qualityScore || 0) - (a.qualityScore || 0))
        .slice(0, 3);
    }

    return selectedModels;

  } catch (error) {
    console.error('❌ Error in LLM model selection:', error);
    console.log('🔄 Falling back to quality-based sorting');

    // Robust fallback to quality-based sorting
    return candidateModels
      .filter(model => !model.requiresImage || hasImageInput) // Filter out image models if no image
      .sort((a, b) => (b.qualityScore || 0) - (a.qualityScore || 0))
      .slice(0, 3);
  }
}

// Helper function to search fal.ai models
async function searchFalModels(userQuery: string, maxResults: number = 3, writer: UIMessageStreamWriter<UIMessage<unknown, UIDataTypes, UITools>>) {
  try {
    // Extract keywords and potential categories from user query
    const queryLower = userQuery.toLowerCase();

    // Map common user terms to fal categories
    const categoryMap: Record<string, string[]> = {
      'image': ['text-to-image', 'image-to-image'],
      'video': ['text-to-video', 'image-to-video'],
      'audio': ['text-to-audio'],
      'upscale': ['upscaling'],
      'enhance': ['enhancement'],
      'edit': ['image-to-image'],
      'modify': ['image-to-image'],
      'improve': ['image-to-image', 'upscaling'],
    };

    // Detect categories from user query
    const detectedCategories: string[] = [];
    for (const [term, categories] of Object.entries(categoryMap)) {
      if (queryLower.includes(term)) {
        detectedCategories.push(...categories);
      }
    }

    // Detect if user has provided an image or is referencing an existing image
    const hasImageInput = /\b(image_url|img|jpg|png|jpeg|gif|bmp|webp|upload|attach|from.*image|edit.*image|modify.*image|change.*image)\b/i.test(userQuery) ||
      /https?:\/\/.*\.(jpg|jpeg|png|gif|bmp|webp)/i.test(userQuery) ||
      /\b(this image|the image|my image|uploaded image|attached image|given image|provided image|base64)\b/i.test(userQuery) ||
      /\b(using.*image|with.*image|take.*image|from.*photo)\b/i.test(userQuery);

    // Detect quality/speed preferences
    const wantsHighQuality = /\b(best|highest|premium|quality|professional|detailed)\b/i.test(userQuery);
    const wantsFast = /\b(fast|quick|rapid|speed|instant)\b/i.test(userQuery);
    const wantsPhotorealistic = /\b(photorealistic|realistic|photo|photograph)\b/i.test(userQuery);
    const wantsArtistic = /\b(artistic|art|creative|stylized|illustration)\b/i.test(userQuery);
    const hasComplexPrompt = userQuery.length > 100 || /\b(complex|detailed|intricate|elaborate|specific)\b/i.test(userQuery);

    // Build the API URL with parameters
    const params = {
      "0": {
        json: {
          keywords: userQuery,
          categories: detectedCategories,
          tags: [],
          type: [],
          deprecated: false,
          pendingEnterprise: false,
          sort: "relevant",
          page: 1,
          limit: 20, // Get more results for better selection
          favorites: false,
          useCache: true
        }
      }
    };

    const encodedParams = encodeURIComponent(JSON.stringify(params));
    const falApiUrl = `https://fal.ai/api/trpc/models.list?batch=1&input=${encodedParams}`;

    const response = await fetch(falApiUrl);
    const data = await response.json();

    // Extract and filter models
    const models = data[0]?.result?.data?.json?.items || [];

    // Enhanced scoring with quality weighting
    const scoredModels = models.map((model: any) => {
      let score = 0;
      const searchText = `${model.title} ${model.shortDescription} ${model.category}`.toLowerCase();
      const modelId = model.id;

      // Base relevance score (keyword matching)
      const queryWords = queryLower.split(' ').filter(word => word.length > 2);
      queryWords.forEach(word => {
        if (searchText.includes(word)) {
          score += 1;
        }
      });

      // Quality score (most important factor)
      const qualityScore = MODEL_QUALITY_SCORES[modelId] || 50; // Default score for unknown models
      score += qualityScore * 0.1; // Weight quality heavily

      // Preference-based scoring
      if (wantsHighQuality && qualityScore >= 90) score += 20;
      if (wantsFast && (modelId.includes('schnell') || modelId.includes('turbo'))) score += 15;
      if (wantsPhotorealistic && (modelId.includes('flux') || modelId.includes('realism'))) score += 15;
      if (wantsArtistic && (modelId.includes('recraft') || modelId.includes('artistic'))) score += 15;
      if (hasComplexPrompt && modelId.includes('kontext')) score += 25; // Flux Kontext excels at complex prompts

      // Category match bonus
      if (detectedCategories.includes(model.category)) score += 10;

      // Prefer non-deprecated, popular models
      if (!model.deprecated) score += 5;

      // Filter out image-to-image models when no image is provided
      const isImageToImageModel = model.category === 'image-to-image' ||
        modelId.includes('image-to-image') ||
        modelId.includes('img2img') ||
        modelId.includes('upscaler') ||
        modelId.includes('upscaling') ||
        modelId.includes('super-resolution') ||
        /\b(edit|modify|enhance|restore|colorize|inpaint|outpaint)\b/i.test(model.title);

      // Heavily penalize image-to-image models when no image is provided
      if (isImageToImageModel && !hasImageInput) {
        score -= 1000; // Effectively remove from consideration
      }

      return {
        ...model,
        relevanceScore: score,
        qualityScore: qualityScore,
        requiresImage: isImageToImageModel
      };
    });

    // Initial filtering and sorting
    const filteredModels = scoredModels
      .filter((model: any) =>
        model.relevanceScore > 5 || // Keep models with decent relevance
        detectedCategories.includes(model.category) || // Or matching category
        MODEL_QUALITY_SCORES[model.id] >= 80 // Or high-quality models
      )
      .sort((a: any, b: any) => b.relevanceScore - a.relevanceScore)
      .slice(0, Math.min(10, maxResults * 3)); // Get more candidates for LLM selection

    // If we have good quality models, try LLM selection, otherwise use simple ranking
    let selectedModels: any[];

    if (filteredModels.length >= 3) {
      try {
        // Try LLM selection with improved error handling
        selectedModels = await selectBestModelWithLLM(userQuery, filteredModels, hasImageInput, writer);
      } catch (error) {
        console.warn('🔄 LLM selection failed, using quality-based ranking');
        selectedModels = filteredModels
          .filter(model => !model.requiresImage || hasImageInput)
          .sort((a: any, b: any) => b.qualityScore - a.qualityScore)
          .slice(0, maxResults);
      }
    } else {
      // Not enough candidates for LLM selection, use simple ranking
      console.log('📊 Using simple quality ranking (insufficient candidates for LLM selection)');
      selectedModels = filteredModels
        .filter(model => !model.requiresImage || hasImageInput)
        .sort((a: any, b: any) => b.qualityScore - a.qualityScore)
        .slice(0, maxResults);
    }

    // Final fallback - ensure we always return something useful
    if (selectedModels.length === 0) {
      console.warn('⚠️  No suitable models found, using default high-quality models');
      const defaultModels = ['fal-ai/flux/dev', 'fal-ai/flux/schnell', 'fal-ai/flux-kontext']
        .slice(0, maxResults)
        .map(id => ({
          id,
          title: id.split('/').pop() || id,
          category: 'text-to-image',
          description: 'High-quality image generation model',
          qualityScore: MODEL_QUALITY_SCORES[id] || 90,
          relevanceScore: 50
        }));
      selectedModels = defaultModels;
    }

    // Take the requested number of results
    const finalModels = selectedModels.slice(0, maxResults);

    // Check if user is asking for image editing but hasn't provided an image
    const isAskingForImageEditing = /\b(edit|modify|enhance|upscale|improve|fix|restore|colorize|remove|add.*to|change.*in)\b/i.test(userQuery) &&
      /\b(image|photo|picture|pic)\b/i.test(userQuery);

    if (isAskingForImageEditing && !hasImageInput && finalModels.length === 0) {
      console.log(`⚠️  User seems to be asking for image editing but hasn't provided an image`);
    }

    console.log(`🎯 Selected ${finalModels.length} models for query: "${userQuery}"`);
    console.log(`📸 User has image input: ${hasImageInput}`);

    finalModels.forEach((model, i) => {
      console.log(`${i + 1}. ${model.id} (Quality: ${model.qualityScore}, Score: ${model.relevanceScore.toFixed(1)}${model.requiresImage ? ', Requires Image' : ''})`);
    });

    // Log any image-to-image models that were filtered out
    const filteredOutImageModels = filteredModels.filter(model => model.requiresImage && !hasImageInput);
    if (filteredOutImageModels.length > 0) {
      console.log(`🚫 Filtered out ${filteredOutImageModels.length} image-to-image models (no image provided):`);
      filteredOutImageModels.forEach(model => {
        console.log(`   - ${model.id} (${model.title})`);
      });
    }

    return finalModels.map((model: any) => ({
      id: model.id,
      title: model.title,
      category: model.category,
      description: model.shortDescription || model.description,
      url: model.modelUrl,
      pricing: model.pricingInfoOverride,
      relevanceScore: model.relevanceScore,
      qualityScore: model.qualityScore
    }));

  } catch (error) {
    console.error('Error searching fal models:', error);
    throw error;
  }
}

// Helper function to fetch OpenAPI spec for a fal.ai model
async function fetchModelOpenAPI(modelId: string) {
  try {
    // Check cache first
    const cacheKey = `openapi:${modelId}`;

    try {
      const cachedValue = await redis.get(cacheKey);
      if (cachedValue) {
        const cachedSpec = JSON.parse(cachedValue);
        console.log(`🎯 Cache hit for OpenAPI spec: ${modelId}`);
        return cachedSpec;
      }
    } catch (cacheError) {
      console.warn('Redis get error:', cacheError);
    }

    console.log(`🌐 Fetching OpenAPI spec for: ${modelId}`);
    const encodedModelId = encodeURIComponent(modelId);
    const openApiUrl = `https://fal.ai/api/openapi/queue/openapi.json?endpoint_id=${encodedModelId}`;

    const response = await fetch(openApiUrl);
    const openApiSpec = await response.json();

    // Cache the result
    if (openApiSpec) {
      try {
        await redis.setex(cacheKey, CACHE_TTL, JSON.stringify(openApiSpec));
        console.log(`💾 Cached OpenAPI spec for: ${modelId}`);
      } catch (cacheError) {
        console.warn('Redis set error:', cacheError);
      }
    }

    return openApiSpec;
  } catch (error) {
    console.error(`Error fetching OpenAPI spec for ${modelId}:`, error);
    return null;
  }
}

// Helper function to resolve $ref references in a schema
function resolveSchemaRefs(schema: any, components: any, visited = new Set()): any {
  if (!schema || typeof schema !== 'object') {
    return schema;
  }

  // Handle $ref resolution
  if (schema.$ref) {
    const refPath = schema.$ref;

    // Check for circular references
    if (visited.has(refPath)) {
      console.warn(`Circular reference detected: ${refPath}`);
      return { type: 'object' }; // Return a simple fallback
    }

    // Extract the reference key (e.g., "#/components/schemas/ImageSize" -> "ImageSize")
    const refKey = refPath.split('/').pop();

    if (components.schemas && components.schemas[refKey]) {
      visited.add(refPath);
      const resolvedSchema = resolveSchemaRefs(components.schemas[refKey], components, visited);
      visited.delete(refPath);
      return resolvedSchema;
    } else {
      console.warn(`Reference not found: ${refPath}`);
      return { type: 'object' };
    }
  }

  // Handle arrays
  if (Array.isArray(schema)) {
    return schema.map(item => resolveSchemaRefs(item, components, visited));
  }

  // Handle objects
  const resolved: any = {};
  for (const [key, value] of Object.entries(schema)) {
    resolved[key] = resolveSchemaRefs(value, components, visited);
  }

  return resolved;
}

// Helper function to convert JSON Schema to Zod schema
function jsonSchemaToZod(schema: any): z.ZodTypeAny {
  if (!schema || typeof schema !== 'object') {
    return z.any();
  }

  // Handle different schema types
  switch (schema.type) {
    case 'string':
      // Handle enum first
      if (schema.enum && schema.enum.length > 0) {
        return z.enum(schema.enum);
      }

      let stringSchema = z.string();

      // Handle string constraints
      if (schema.minLength !== undefined) {
        stringSchema = stringSchema.min(schema.minLength);
      }
      if (schema.maxLength !== undefined) {
        stringSchema = stringSchema.max(schema.maxLength);
      }
      if (schema.pattern) {
        stringSchema = stringSchema.regex(new RegExp(schema.pattern));
      }

      // Handle default value
      if (schema.default !== undefined) {
        return stringSchema.default(schema.default);
      }

      return stringSchema;

    case 'number':
    case 'integer':
      let numberSchema = schema.type === 'integer' ? z.number().int() : z.number();

      if (schema.minimum !== undefined) {
        numberSchema = numberSchema.min(schema.minimum);
      }
      if (schema.maximum !== undefined) {
        numberSchema = numberSchema.max(schema.maximum);
      }
      if (schema.default !== undefined) {
        return numberSchema.default(schema.default);
      }

      return numberSchema;

    case 'boolean':
      let boolSchema = z.boolean();
      if (schema.default !== undefined) {
        return boolSchema.default(schema.default);
      }
      return boolSchema;

    case 'array':
      if (schema.items) {
        const itemSchema = jsonSchemaToZod(schema.items);
        let arraySchema = z.array(itemSchema);

        if (schema.minItems !== undefined) {
          arraySchema = arraySchema.min(schema.minItems);
        }
        if (schema.maxItems !== undefined) {
          arraySchema = arraySchema.max(schema.maxItems);
        }
        if (schema.default !== undefined) {
          return arraySchema.default(schema.default);
        }

        return arraySchema;
      }
      return z.array(z.any());

    case 'object':
      if (schema.properties) {
        const zodObject: Record<string, z.ZodTypeAny> = {};

        // Convert each property
        for (const [key, prop] of Object.entries(schema.properties)) {
          zodObject[key] = jsonSchemaToZod(prop);
        }

        let objectSchema = z.object(zodObject);

        // Handle required fields
        if (schema.required && Array.isArray(schema.required)) {
          // Zod objects are required by default, so we need to make non-required fields optional
          const optionalKeys = Object.keys(zodObject).filter(key => !schema.required.includes(key));
          if (optionalKeys.length > 0) {
            objectSchema = objectSchema.partial(
              optionalKeys.reduce((acc, key) => ({ ...acc, [key]: true }), {})
            );
          }
        } else {
          // If no required array, make all fields optional
          objectSchema = objectSchema.partial();
        }

        return objectSchema;
      }
      return z.object({});

    default:
      // Handle special cases

      // Handle anyOf (union types)
      if (schema.anyOf && Array.isArray(schema.anyOf)) {
        const unionSchemas = schema.anyOf.map((subSchema: any) => jsonSchemaToZod(subSchema));
        return z.union(unionSchemas as [z.ZodTypeAny, z.ZodTypeAny, ...z.ZodTypeAny[]]);
      }

      // Handle oneOf (discriminated union)
      if (schema.oneOf && Array.isArray(schema.oneOf)) {
        const unionSchemas = schema.oneOf.map((subSchema: any) => jsonSchemaToZod(subSchema));
        return z.union(unionSchemas as [z.ZodTypeAny, z.ZodTypeAny, ...z.ZodTypeAny[]]);
      }

      // Handle allOf (intersection - approximated as merge for objects)
      if (schema.allOf && Array.isArray(schema.allOf)) {
        const schemas = schema.allOf.map((subSchema: any) => jsonSchemaToZod(subSchema));
        // For simplicity, merge object schemas or return the first one
        return schemas.reduce((acc, curr) => {
          if (acc._def.typeName === 'ZodObject' && curr._def.typeName === 'ZodObject') {
            return acc.merge(curr);
          }
          return acc;
        });
      }

      // Fallback for unhandled types
      console.warn(`Unhandled schema type: ${schema.type}`, schema);
      return z.any();
  }
}

// Helper function to transform OpenAPI spec into a Vercel AI SDK tool definition
function transformOpenAPIToVercelTool(modelInfo: any, openApiSpec: any) {
  try {
    if (!openApiSpec || !openApiSpec.components?.schemas) {
      console.warn(`No schemas found for model ${modelInfo.id}`);
      return null;
    }

    // Find the input schema (usually the one that doesn't contain "Output" or "Status")
    const inputSchemaKey = Object.keys(openApiSpec.components.schemas).find(key =>
      (!key.includes('Output') && !key.includes('Status') && !key.includes('Image')) || key.includes('Input')
    );

    if (!inputSchemaKey) {
      console.warn(`No suitable input schema found for model ${modelInfo.id}`);
      return null;
    }

    const inputSchema = openApiSpec.components.schemas[inputSchemaKey];
    if (!inputSchema || typeof inputSchema !== 'object') {
      console.warn(`Invalid input schema for model ${modelInfo.id}:`, inputSchema);
      return null;
    }

    const toolName = modelInfo.id.replace(/[^a-zA-Z0-9_]/g, '_'); // Make it a valid function name

    // Resolve all $ref references in the schema
    const resolvedSchema = resolveSchemaRefs(inputSchema, openApiSpec.components);

    // console.log(`Resolved schema for ${modelInfo.id}:`, JSON.stringify(resolvedSchema, null, 2));

    // Convert the resolved schema to Zod
    const zodSchema = jsonSchemaToZod(resolvedSchema);

    console.log('Zod schema created for:', modelInfo.id);

    // Transform the schema into Vercel AI SDK tool format using Zod
    const tool = {
      description: `${modelInfo.title}: ${modelInfo.description}`,
      inputSchema: zodSchema,
      execute: async (parameters: any) => {
        // Log the execution
        console.log(`🚀 Executing tool: ${toolName}`);
        console.log(`📋 Model ID: ${modelInfo.id}`);
        console.log(`📝 Parameters:`, JSON.stringify(parameters, null, 2));
        // console.log(`🏷️  Category: ${modelInfo.category}`);
        // console.log(`💰 Pricing: ${modelInfo.pricing || 'Not specified'}`);
        // console.log(`🔗 Endpoint: ${openApiSpec.servers?.[0]?.url || "https://queue.fal.run"}`);

        // console.log(parameters);

        // modelInfo.id
        try {
          const result = await fal.subscribe(modelInfo.id, {
            input: parameters,
            logs: true,
            onQueueUpdate: (update) => {
              if (update.status === "IN_PROGRESS") {
                // update.logs.map((log) => log.message).forEach(console.log);
              }
            },
          });


          const images = result.data?.images?.map((image: any) => ({
            type: "image",
            width: image.width,
            height: image.height,
            url: image.url
          }))

          const video = result.data?.video ? [{
            type: "video",
            url: result.data.video,
          }] : null;

          console.log("images || video", images || video);

          // Return array of images with just width and height info
          return images || video;
        } catch (error) {
          console.error(error);
          throw error;
        }
      }
    };

    console.log(`✅ Successfully created tool: ${toolName} for model ${modelInfo.id} using Zod schema`);
    return { [toolName]: tool };
  } catch (error) {
    console.error(`Error creating tool for model ${modelInfo.id}:`, error);
    return null;
  }
}

// Helper function to create Vercel AI SDK compatible tools from model search results
async function createVercelToolsFromModels(models: any[]) {
  const toolPromises = models.map(async (model) => {
    const openApiSpec = await fetchModelOpenAPI(model.id);
    if (openApiSpec) {
      return transformOpenAPIToVercelTool(model, openApiSpec);
    }
    return null;
  });

  const toolResults = await Promise.all(toolPromises);
  const validTools = toolResults.filter(tool => tool !== null);

  // Merge all tool objects into a single object
  const mergedTools = validTools.reduce((acc, tool) => {
    return { ...acc, ...tool };
  }, {});

  return mergedTools;
}

export const webSearch = tool({
  description: 'Search the web for up-to-date information',
  inputSchema: z.object({
    query: z.string().min(1).max(100).describe('The search query'),
  }),
  execute: async ({ query }, {
    toolCallId,
  }) => {
    console.log("Searching the web for:", query);

    const { results } = await exa.searchAndContents(query, {
      livecrawl: 'always',
      numResults: 3,
    });
    // console.log("Results:", results);
    return results.map(result => ({
      title: result.title,
      url: result.url,
      content: result.text.slice(0, 1000), // take just the first 1000 characters
      publishedDate: result.publishedDate,
    }));
  },
});

export const falTools = (writer: UIMessageStreamWriter<UIMessage<unknown, UIDataTypes, UITools>>) => tool({
  description: "Use a fal.ai model to create an image or video, 3d models, or even more, based on the user's prompt",
  inputSchema: z.object({
    prompt: z.string(),
  }),
  execute: async ({ prompt }, { toolCallId }) => {
    console.log("Searching fal.ai models for:", prompt);
    const tools = await createVercelToolsFromModels(await searchFalModels(prompt, 5, writer));

    const stream = await streamText({
      model: "anthropic/claude-4-sonnet",
      system: `You are a creative agent. The agent has decided to use the following tools to create the user's prompt. Some tools might require image_url, make sure to only use those when you have existing images`,
      prompt: prompt,
      maxRetries: 3,
      tools,
    })

    writer.merge(stream.toUIMessageStream());

    return Object.keys(tools);
  }
});

function createAIStream(messages: any[], writer: UIMessageStreamWriter<UIMessage<unknown, UIDataTypes, UITools>>) {
  return streamText({
    model: "anthropic/claude-4-sonnet",
    system: `You are a creative agent.
    1. You are given a message from a user.
    2. Help the user to plan our their creative goal, until you feel confident that you have a good understanding of their goal, if its not clear, try looking it up with websearch.
    3. Once you have a good understanding of the user's goal, you will need to select the best tool to use.
    4. You will then need to call the tool with the appropriate parameters. And if the task is complicated, plan multiple steps and call the tool multiple times.
    5. You will then return the result of the tool call.
    6. You will also need to return the tool that was used.
    7. You will also need to return the parameters that were used.
    8. You will also need to return the result of the tool call.
    `,
    messages: convertToModelMessages(messages),
<<<<<<< HEAD
    stopWhen: stepCountIs(20),
=======
    stopWhen: stepCountIs(2),
>>>>>>> 1199eaf1
    maxRetries: 3,
    tools: {
      webSearch,
      model_search: falTools(writer),
    },
  });

  // const matchingModels = await searchFalModels(message, 5);
  // const tools = await createVercelToolsFromModels(matchingModels);

  // console.log(tools);
}

async function loadChat(chatId: string) {
  try {
    // Use LRANGE to get all messages from the Redis list
    const messages = await redis.lrange(`chat:${chatId}`, 0, -1);
    if (messages && messages.length > 0) {
      // Reverse because we use LPUSH (newest first), but want chronological order
      return messages.map(msg => msg);
    }
    return [];
  } catch (error) {
    console.error('Error loading chat:', error);
    return [];
  }
}

async function appendMessagesToChat(chatId: string, newMessages: any[]) {
  try {
    // Use RPUSH to append messages in chronological order
    for (const message of newMessages) {
      await redis.rpush(`chat:${chatId}`, JSON.stringify(message));
    }
    console.log(`Appended ${newMessages.length} messages to chat ${chatId}`);
  } catch (error) {
    console.error('Error appending messages to chat:', error);
    throw error;
  }
}

// const streamContext = createResumableStreamContext({
//   waitUntil: async (fn) => {
//     await fn;
//   }
// });

async function startServer() {
  // Initialize Redis first
  // await initializeRedis();

  const server = serve({
    idleTimeout: 200,
    routes: {
      // Serve index.html for all unmatched routes.
      "/*": index,

      "/api/chat/new": {
        async POST(req) {
          const chatId = generateId(); // generate a unique chat ID

          // const { messages } = await req.json();

          // No need to initialize empty list, Redis lists start empty
          // Just ensure the chat ID is valid by setting an expiry metadata
          await redis.set(`chat:${chatId}:meta`, JSON.stringify({ created: new Date().toISOString() }));
          // await appendMessagesToChat(chatId, messages);
          return Response.json({ chatId });
        }
      },

      "/api/chat": {

        async GET(req) {
          const { searchParams } = new URL(req.url);
          const chatId = searchParams.get('chatId');

          console.log("chatId", chatId);

          if (chatId) {
            return Response.json(await loadChat(chatId));
          }
        },

        async POST(req) {
          try {
            const body = await req.json();
            console.log("body", body);
            const { messages, id } = body;

            console.log("the chatId", id);

            if (!messages) {
              return Response.json(
                { error: "Messages is required" },
                { status: 400 }
              );
            }

            const streamId = generateId();

            // await appendStreamId({ chatId, streamId });

            // console.log(messages);

            // Check for new messages that need to be saved
            const existingMessages = (await loadChat(id)) ?? [];
            const newUserMessages = messages?.slice(existingMessages.length) ?? [];

            console.log("newUserMessages", existingMessages);
            
            // Save any new user messages first
            if (newUserMessages.length > 0) {
              await appendMessagesToChat(id, newUserMessages);
            }

            const stream = createUIMessageStream({
              execute: ({ writer }) => {
                writer.merge(createAIStream(messages, writer).toUIMessageStream())
              },
              onFinish: async (message) => {
                console.log("onFinish", message);
                // Only append the AI's response messages, not the entire conversation
                await appendMessagesToChat(id, message.messages);
              }
            })

            // await consumeStream({ stream })

            return createUIMessageStreamResponse({ stream })

            // const resumableStream = await streamContext.resumableStream(
            //   streamId,
            //   () => ,
            // );

            // return createUIMessageStreamResponse({ stream: resumableStream })
          } catch (error) {
            console.error('Agent error:', error);
            return Response.json(
              { error: "Failed to process request" },
              { status: 500 }
            );
          }
        },
      },
    },

    development: process.env.NODE_ENV !== "production",
  });

  console.log(`🚀 Server running at ${server.url}`);
}

// Start the server
startServer().catch(console.error);<|MERGE_RESOLUTION|>--- conflicted
+++ resolved
@@ -773,11 +773,7 @@
     8. You will also need to return the result of the tool call.
     `,
     messages: convertToModelMessages(messages),
-<<<<<<< HEAD
     stopWhen: stepCountIs(20),
-=======
-    stopWhen: stepCountIs(2),
->>>>>>> 1199eaf1
     maxRetries: 3,
     tools: {
       webSearch,
